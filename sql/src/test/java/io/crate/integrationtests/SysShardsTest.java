--- conflicted
+++ resolved
@@ -273,18 +273,18 @@
     }
 
     @Test
-<<<<<<< HEAD
     public void testSelectShardIdFromSysNodes() throws Exception {
         expectedException.expect(SQLActionException.class);
         expectedException.expectMessage("Cannot resolve relation 'shards'");
         transportExecutor.exec("select sys.shards.id from sys.nodes");
-=======
+    }
+
+    @Test
     public void testSelectWithOrderByColumnNotInOutputs() throws Exception {
         // regression test... query failed with ArrayOutOfBoundsException due to inputColumn mangling in planner
         SQLResponse response = transportExecutor.exec("select id from sys.shards order by table_name limit 1");
         assertThat(response.rowCount(), is(1L));
         assertThat(response.rows()[0][0], instanceOf(Integer.class));
->>>>>>> 4d7b495a
     }
 
     @Test

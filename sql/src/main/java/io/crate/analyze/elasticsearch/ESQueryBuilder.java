/*
 * Licensed to CRATE Technology GmbH ("Crate") under one or more contributor
 * license agreements.  See the NOTICE file distributed with this work for
 * additional information regarding copyright ownership.  Crate licenses
 * this file to you under the Apache License, Version 2.0 (the "License");
 * you may not use this file except in compliance with the License.  You may
 * obtain a copy of the License at
 *
 *   http://www.apache.org/licenses/LICENSE-2.0
 *
 * Unless required by applicable law or agreed to in writing, software
 * distributed under the License is distributed on an "AS IS" BASIS, WITHOUT
 * WARRANTIES OR CONDITIONS OF ANY KIND, either express or implied.  See the
 * License for the specific language governing permissions and limitations
 * under the License.
 *
 * However, if you have executed another commercial license agreement
 * with Crate these terms will supersede the license and you may use the
 * software solely pursuant to the terms of the relevant commercial agreement.
 */

package io.crate.analyze.elasticsearch;


import com.google.common.base.Preconditions;
import com.google.common.collect.ImmutableMap;
import io.crate.analyze.EvaluatingNormalizer;
import io.crate.analyze.WhereClause;
import io.crate.lucene.SQLToLuceneHelper;
import io.crate.metadata.Functions;
import io.crate.metadata.ReferenceResolver;
import io.crate.operator.operator.*;
import io.crate.operator.predicate.IsNullPredicate;
import io.crate.operator.predicate.NotPredicate;
import io.crate.operator.scalar.MatchFunction;
import io.crate.planner.RowGranularity;
import io.crate.planner.node.ESDeleteByQueryNode;
import io.crate.planner.node.ESSearchNode;
import io.crate.planner.node.ESUpdateNode;
import io.crate.planner.symbol.*;
import org.apache.lucene.util.BytesRef;
import org.cratedb.DataType;
import org.elasticsearch.common.bytes.BytesReference;
import org.elasticsearch.common.collect.Tuple;
import org.elasticsearch.common.xcontent.XContentBuilder;
import org.elasticsearch.common.xcontent.XContentFactory;

import java.io.IOException;
import java.util.*;

public class ESQueryBuilder {

    private final EvaluatingNormalizer normalizer;
    private final static Visitor visitor = new Visitor();

    /**
     * Create a ESQueryBuilder to convert a whereClause to XContent or a ESSearchNode to XContent
     *
     * @param functions         needs to contain at least the Operator functions
     * @param referenceResolver is only required if the outputs() of the ESSearchNode contains
     *                          INFOS with CLUSTER RowGranularity.
     */
    public ESQueryBuilder(Functions functions, ReferenceResolver referenceResolver) {
        normalizer = new EvaluatingNormalizer(functions, RowGranularity.CLUSTER, referenceResolver);
    }

    /**
     * adds the "query" part to the XContentBuilder
     */
<<<<<<< HEAD
    private void whereClause(Context context, WhereClause whereClause) throws IOException {
        if (whereClause.hasQuery()) {
            visitor.process(whereClause.query(), context);
=======
    private void whereClause(Context context, Optional<Function> whereClause) throws IOException {
        context.builder.startObject("query");
        if (whereClause.isPresent()) {
            /**
             * normalize to optimize queries like eq(1, 1)
             */
            Symbol normalizedClause = normalizer.process(whereClause.get(), null);
            visitor.process(normalizedClause, context);
>>>>>>> c9ca7ebb
        } else {
            context.builder.field("match_all", new HashMap<>());
        }
        context.builder.endObject();
    }

    /**
     * use to generate the "query" xcontent
     */
    public BytesReference convert(WhereClause whereClause) throws IOException {
        Context context = new Context();
        context.builder = XContentFactory.jsonBuilder().startObject();
        whereClause(context, whereClause);
        context.builder.endObject();
        return context.builder.bytes();
    }

    /**
     * use to create a full elasticsearch query "statement" including fields, size, etc.
     */
    public BytesReference convert(ESSearchNode node, List<Reference> outputs) throws IOException {
        assert node != null;
        assert outputs != null;

        Context context = new Context();
        context.builder = XContentFactory.jsonBuilder().startObject();
        XContentBuilder builder = context.builder;

        Set<String> fields = new HashSet<>();
        for (Reference output : outputs) {
            fields.add(output.info().ident().columnIdent().fqn());
        }
        if (fields.size() > 0) {
            builder.field("_source", fields);
        }

        if (fields.contains("_version")) {
            builder.field("version", true);
        }

        whereClause(context, node.whereClause());

        if (context.ignoredFields.containsKey("_score")) {
            builder.field("min_score", ((Number) context.ignoredFields.get("_score")).doubleValue());
        }

        addSorting(node.orderBy(), node.reverseFlags(), context.builder);

        builder.field("from", node.offset());
        builder.field("size", node.limit());

        builder.endObject();
        return builder.bytes();
    }

    /**
     * use to create a full elasticsearch query "statement" used by deleteByQuery actions.
     */
    public BytesReference convert(ESDeleteByQueryNode node) throws IOException {
        assert node != null;

        Context context = new Context();
        context.builder = XContentFactory.jsonBuilder().startObject();
        XContentBuilder builder = context.builder;

        whereClause(context, node.whereClause());

        builder.endObject();
        return builder.bytes();
    }

    public BytesReference convert(ESUpdateNode node) throws IOException {
        assert node != null;

        Context context = new Context();
        context.filteredFields.add("_version"); // will be handed through to SQLFacet
        context.builder = XContentFactory.jsonBuilder().startObject();
        XContentBuilder builder = context.builder;

        builder.startObject("query");
        whereClause(context, node.whereClause());
        builder.endObject();

        if (node.version().isPresent()) {
            builder.field("version", true);
        }
        builder.startObject("facets").startObject("sql").startObject("sql");

        builder.field("doc", node.updateDoc());
        if (node.version().isPresent()) {
            builder.field("version", node.version().get());
        }

        builder.endObject().endObject().endObject();
        return builder.bytes();
    }

    private void addSorting(List<Reference> orderBy, boolean[] reverseFlags, XContentBuilder builder) throws IOException {
        if (orderBy.isEmpty()) {
            return;
        }

        builder.startArray("sort");
        int i = 0;
        for (Reference reference : orderBy) {
            builder.startObject()
                    .startObject(reference.info().ident().columnIdent().fqn())
                    .field("order", reverseFlags[i] ? "desc" : "asc")
                    .field("ignore_unmapped", true)
                    .endObject()
                    .endObject();
            i++;
        }
        builder.endArray();
    }

    class Context {
        XContentBuilder builder;
        Map<String, Object> ignoredFields = new HashMap<>();

        /**
         * these fields are ignored in the whereClause
         * (only applies to Function with 2 arguments and if left == reference and right == literal)
         */
        Set<String> filteredFields = new HashSet<String>(){{ add("_score"); }};

        /**
         * key = columnName
         * value = error message
         * <p/>
         * (in the _version case if the primary key is present a GetPlan is built from the planner and
         * the ESQueryBuilder is never used)
         */
        Map<String, String> unsupportedFields = ImmutableMap.<String, String>builder()
                .put("_version", "\"_version\" column is only valid in the WHERE clause if the primary key column is also present")
                .build();
    }

    static class Visitor extends SymbolVisitor<Context, Void> {

        abstract class Converter {

            public abstract void convert(Function function, Context context) throws IOException;
        }

        class AndConverter extends Converter {

            @Override
            public void convert(Function function, Context context) throws IOException {
                context.builder.startObject("bool").startArray("must");

                for (Symbol symbol : function.arguments()) {
                    context.builder.startObject();
                    process(symbol, context);
                    context.builder.endObject();
                }
                context.builder.endArray().endObject();
            }
        }

        class OrConverter extends Converter {

            @Override
            public void convert(Function function, Context context) throws IOException {
                context.builder.startObject("bool").field("minimum_should_match", 1).startArray("should");

                for (Symbol symbol : function.arguments()) {
                    context.builder.startObject();
                    process(symbol, context);
                    context.builder.endObject();
                }

                context.builder.endArray().endObject();
            }
        }

        abstract class CmpConverter extends Converter {

            protected Tuple<String, Object> prepare(Function function) {
                Preconditions.checkNotNull(function);
                Preconditions.checkArgument(function.arguments().size() == 2);

                Symbol left = function.arguments().get(0);
                Symbol right = function.arguments().get(1);

                if (left.symbolType() == SymbolType.FUNCTION || right.symbolType() == SymbolType.FUNCTION) {
                    raiseUnsupported(function);
                }

                assert left.symbolType() == SymbolType.REFERENCE || left.symbolType() == SymbolType.DYNAMIC_REFERENCE;


                Object value;
                if (right.symbolType() == SymbolType.STRING_LITERAL) {
                    value = ((StringLiteral) right).value().utf8ToString();
                } else {
                    assert right.symbolType().isLiteral();
                    value = ((Literal) right).value();
                }
                return new Tuple<>(((Reference) left).info().ident().columnIdent().fqn(), value);
            }
        }

        class EqConverter extends CmpConverter {
            @Override
            public void convert(Function function, Context context) throws IOException {
                Tuple<String, Object> tuple = super.prepare(function);
                context.builder.startObject("term").field(tuple.v1(), tuple.v2()).endObject();
            }
        }

        class LikeConverter extends CmpConverter {

            @Override
            public void convert(Function function, Context context) throws IOException {
                Tuple<String, Object> prepare = prepare(function);
                String like = prepare.v2().toString();
                like = SQLToLuceneHelper.convertWildcard(like);
                context.builder.startObject("wildcard").field(prepare.v1(), like).endObject();
            }
        }

        class IsNullConverter extends Converter {

            @Override
            public void convert(Function function, Context context) throws IOException {
                Preconditions.checkNotNull(function);
                Preconditions.checkArgument(function.arguments().size() == 1);

                Symbol arg = function.arguments().get(0);
                Preconditions.checkArgument(arg.symbolType() == SymbolType.REFERENCE);

                Reference reference = (Reference) arg;
                String columnName = reference.info().ident().columnIdent().fqn();

                context.builder.startObject("filtered").startObject("filter").startObject("missing")
                        .field("field", columnName)
                        .field("existence", true)
                        .field("null_value", true)
                        .endObject().endObject().endObject();
            }
        }

        class NotConverter extends Converter {

            @Override
            public void convert(Function function, Context context) throws IOException {
                Preconditions.checkNotNull(function);
                Preconditions.checkArgument(function.arguments().size() == 1);

                context.builder.startObject("bool").startObject("must_not");
                process(function.arguments().get(0), context);
                context.builder.endObject().endObject();
            }
        }

        class RangeConverter extends CmpConverter {

            private final String operator;

            public RangeConverter(String operator) {
                this.operator = operator;
            }

            @Override
            public void convert(Function function, Context context) throws IOException {
                Tuple<String, Object> tuple = super.prepare(function);
                context.builder.startObject("range")
                        .startObject(tuple.v1()).field(operator, tuple.v2()).endObject()
                        .endObject();
            }
        }

        class MatchConverter extends CmpConverter {

            @Override
            public void convert(Function function, Context context) throws IOException {
                Tuple<String, Object> tuple = super.prepare(function);
                context.builder.startObject("match").field(tuple.v1(), tuple.v2()).endObject();
            }
        }

        class InConverter extends Converter {

            @Override
            public void convert(Function function, Context context) throws IOException {
                assert (function != null);
                assert (function.arguments().size() == 2);

                Symbol left = function.arguments().get(0);
                Symbol right = function.arguments().get(1);
                String refName = ((Reference) left).info().ident().columnIdent().fqn();
                SetLiteral setLiteral = (SetLiteral) right;
                boolean convertBytesRef = false;
                if (setLiteral.valueType() == DataType.STRING_SET) {
                    convertBytesRef = true;
                }
                context.builder.startObject("terms").field(refName);
                context.builder.startArray();
                for (Object o : setLiteral.value()) {
                    if (convertBytesRef) {
                        context.builder.value(((BytesRef) o).utf8ToString());
                    } else {
                        context.builder.value(o);
                    }
                }
                context.builder.endArray().endObject();
            }

        }

        private ImmutableMap<String, Converter> functions =
                ImmutableMap.<String, Converter>builder()
                        .put(AndOperator.NAME, new AndConverter())
                        .put(OrOperator.NAME, new OrConverter())
                        .put(EqOperator.NAME, new EqConverter())
                        .put(LtOperator.NAME, new RangeConverter("lt"))
                        .put(LteOperator.NAME, new RangeConverter("lte"))
                        .put(GtOperator.NAME, new RangeConverter("gt"))
                        .put(GteOperator.NAME, new RangeConverter("gte"))
                        .put(LikeOperator.NAME, new LikeConverter())
                        .put(IsNullPredicate.NAME, new IsNullConverter())
                        .put(NotPredicate.NAME, new NotConverter())
                        .put(MatchFunction.NAME, new MatchConverter())
                        .put(InOperator.NAME, new InConverter())
                        .build();

        @Override
        public Void visitFunction(Function function, Context context) {
            assert function != null;

            try {
                if (fieldIgnored(function, context)) {
                    context.builder.field("match_all", new HashMap<>());
                    return null;
                }

                Converter converter = functions.get(function.info().ident().name());
                if (converter == null) {
                    return raiseUnsupported(function);
                }
                converter.convert(function, context);

            } catch (IOException ex) {
                throw new RuntimeException(ex);
            }
            return null;
        }

        private boolean fieldIgnored(Function function, Context context) {
            if (function.arguments().size() == 2) {
                Symbol left = function.arguments().get(0);
                Symbol right = function.arguments().get(1);

                if (left.symbolType() == SymbolType.REFERENCE && right.symbolType().isLiteral()) {
                    String columnName = ((Reference) left).info().ident().columnIdent().name();
                    if (context.filteredFields.contains(columnName)) {
                        context.ignoredFields.put(columnName, ((Literal) right).value());
                        return true;
                    }

                    String unsupported = context.unsupportedFields.get(columnName);
                    if (unsupported != null) {
                        throw new UnsupportedOperationException(unsupported);
                    }
                }
            }
            return false;
        }

        private Void raiseUnsupported(Function function) {
            throw new UnsupportedOperationException(
                    String.format("Cannot convert function <%s> into a query", function));
        }
    }
}<|MERGE_RESOLUTION|>--- conflicted
+++ resolved
@@ -67,24 +67,17 @@
     /**
      * adds the "query" part to the XContentBuilder
      */
-<<<<<<< HEAD
+
     private void whereClause(Context context, WhereClause whereClause) throws IOException {
+        context.builder.startObject("query");
         if (whereClause.hasQuery()) {
             visitor.process(whereClause.query(), context);
-=======
-    private void whereClause(Context context, Optional<Function> whereClause) throws IOException {
-        context.builder.startObject("query");
-        if (whereClause.isPresent()) {
-            /**
-             * normalize to optimize queries like eq(1, 1)
-             */
-            Symbol normalizedClause = normalizer.process(whereClause.get(), null);
-            visitor.process(normalizedClause, context);
->>>>>>> c9ca7ebb
         } else {
             context.builder.field("match_all", new HashMap<>());
+
         }
         context.builder.endObject();
+
     }
 
     /**
@@ -160,9 +153,7 @@
         context.builder = XContentFactory.jsonBuilder().startObject();
         XContentBuilder builder = context.builder;
 
-        builder.startObject("query");
         whereClause(context, node.whereClause());
-        builder.endObject();
 
         if (node.version().isPresent()) {
             builder.field("version", true);

/*
 * Licensed to CRATE Technology GmbH ("Crate") under one or more contributor
 * license agreements.  See the NOTICE file distributed with this work for
 * additional information regarding copyright ownership.  Crate licenses
 * this file to you under the Apache License, Version 2.0 (the "License");
 * you may not use this file except in compliance with the License.  You may
 * obtain a copy of the License at
 *
 *   http://www.apache.org/licenses/LICENSE-2.0
 *
 * Unless required by applicable law or agreed to in writing, software
 * distributed under the License is distributed on an "AS IS" BASIS, WITHOUT
 * WARRANTIES OR CONDITIONS OF ANY KIND, either express or implied.  See the
 * License for the specific language governing permissions and limitations
 * under the License.
 *
 * However, if you have executed another commercial license agreement
 * with Crate these terms will supersede the license and you may use the
 * software solely pursuant to the terms of the relevant commercial agreement.
 */

package org.cratedb.action.sql;

import com.google.common.base.Objects;
import com.google.common.util.concurrent.FutureCallback;
import com.google.common.util.concurrent.Futures;
import com.google.common.util.concurrent.ListenableFuture;
import io.crate.analyze.Analysis;
import io.crate.analyze.Analyzer;
import io.crate.executor.AffectedRowsResponseBuilder;
import io.crate.executor.Job;
import io.crate.executor.ResponseBuilder;
import io.crate.executor.RowsResponseBuilder;
import io.crate.executor.transport.TransportExecutor;
import io.crate.planner.Plan;
import io.crate.planner.PlanPrinter;
import io.crate.planner.Planner;
import io.crate.sql.parser.ParsingException;
import io.crate.sql.parser.SqlParser;
import io.crate.sql.tree.DropTable;
import io.crate.sql.tree.Statement;
import org.cratedb.Constants;
import org.cratedb.DataType;
import org.cratedb.action.parser.ESRequestBuilder;
import org.cratedb.action.parser.SQLResponseBuilder;
import org.cratedb.service.SQLParseService;
import org.cratedb.sql.ExceptionHelper;
import org.cratedb.sql.SQLParseException;
import org.elasticsearch.action.ActionListener;
import org.elasticsearch.action.ActionResponse;
import org.elasticsearch.action.admin.cluster.settings.ClusterUpdateSettingsRequest;
import org.elasticsearch.action.admin.cluster.settings.ClusterUpdateSettingsResponse;
import org.elasticsearch.action.admin.cluster.settings.TransportClusterUpdateSettingsAction;
import org.elasticsearch.action.admin.indices.create.CreateIndexRequest;
import org.elasticsearch.action.admin.indices.create.CreateIndexResponse;
import org.elasticsearch.action.admin.indices.create.TransportCreateIndexAction;
import org.elasticsearch.action.admin.indices.delete.DeleteIndexRequest;
import org.elasticsearch.action.admin.indices.delete.DeleteIndexResponse;
import org.elasticsearch.action.admin.indices.delete.TransportDeleteIndexAction;
import org.elasticsearch.action.support.TransportAction;
import org.elasticsearch.common.inject.Inject;
import org.elasticsearch.common.settings.Settings;
<<<<<<< HEAD
=======
import org.elasticsearch.index.engine.DocumentMissingException;
import org.elasticsearch.index.engine.VersionConflictEngineException;
>>>>>>> c9ca7ebb
import org.elasticsearch.threadpool.ThreadPool;
import org.elasticsearch.transport.BaseTransportRequestHandler;
import org.elasticsearch.transport.TransportChannel;
import org.elasticsearch.transport.TransportService;

import javax.annotation.Nullable;
import java.util.List;


public class TransportSQLAction extends TransportAction<SQLRequest, SQLResponse> {

    private final Analyzer analyzer;
    private final TransportExecutor transportExecutor;
    private final static Planner planner = new Planner();


    private final TransportCreateIndexAction transportCreateIndexAction;
    private final TransportDeleteIndexAction transportDeleteIndexAction;
    private final SQLParseService sqlParseService;
    private final TransportClusterUpdateSettingsAction transportClusterUpdateSettingsAction;


    @Inject
    protected TransportSQLAction(Settings settings, ThreadPool threadPool,
            SQLParseService sqlParseService,
            Analyzer analyzer,
            TransportExecutor transportExecutor,
            TransportService transportService,
            TransportCreateIndexAction transportCreateIndexAction,
            TransportDeleteIndexAction transportDeleteIndexAction,
            TransportClusterUpdateSettingsAction transportClusterUpdateSettingsAction) {
        super(settings, threadPool);
        this.sqlParseService = sqlParseService;
        this.analyzer = analyzer;
        this.transportExecutor = transportExecutor;
        transportService.registerHandler(SQLAction.NAME, new TransportHandler());
        this.transportCreateIndexAction = transportCreateIndexAction;
        this.transportDeleteIndexAction = transportDeleteIndexAction;
        this.transportClusterUpdateSettingsAction = transportClusterUpdateSettingsAction;
    }

    private abstract class ESResponseToSQLResponseListener<T extends ActionResponse> implements ActionListener<T> {

        protected final ActionListener<SQLResponse> listener;
        protected final SQLResponseBuilder builder;
        protected final long requestStartedTime;

        public ESResponseToSQLResponseListener(ParsedStatement stmt,
                                               ActionListener<SQLResponse> listener,
                                               long requestStartedTime) {
            this.listener = listener;
            this.builder = new SQLResponseBuilder(sqlParseService.context, stmt);
            this.requestStartedTime = requestStartedTime;
        }

        @Override
        public void onFailure(Throwable e) {
            listener.onFailure(ExceptionHelper.transformToCrateException(e));
        }
    }

    @Override
    protected void doExecute(final SQLRequest request, final ActionListener<SQLResponse> listener) {
        logger.trace("doExecute: " + request);

        Statement statement;
        try {
            try {
                statement = SqlParser.createStatement(request.stmt());
                if (statement instanceof DropTable) {
                    fallback(request, listener, null);
                    return;
                }
            } catch (ParsingException ex) {
                logger.info("Fallback to akiban based parser/execution layer");
                fallback(request, listener, ex);
                return;
            }
            Analysis analysis = analyzer.analyze(statement, request.args());
            final String[] outputNames = analysis.outputNames().toArray(new String[analysis.outputNames().size()]);

            if (analysis.hasNoResult()) {
                emptyResponse(request, analysis, listener);
                return;
            }
            final Plan plan = planner.plan(analysis);
            if (logger.isTraceEnabled()) {
                PlanPrinter printer = new PlanPrinter();
                logger.trace(printer.print(plan));
            }
            final ResponseBuilder responseBuilder = getResponseBuilder(plan);
            final Job job = transportExecutor.newJob(plan);
            final ListenableFuture<List<Object[][]>> resultFuture = Futures.allAsList(transportExecutor.execute(job));

            addResultCallback(request, listener, outputNames, plan, responseBuilder, resultFuture);
        } catch (Exception e) {
            listener.onFailure(ExceptionHelper.transformToCrateException(e));
        }
    }

    private void addResultCallback(final SQLRequest request,
                                   final ActionListener<SQLResponse> listener,
                                   final String[] outputNames,
                                   final Plan plan,
                                   final ResponseBuilder responseBuilder,
                                   ListenableFuture<List<Object[][]>> resultFuture) {
        Futures.addCallback(resultFuture, new FutureCallback<List<Object[][]>>() {
            @Override
            public void onSuccess(@Nullable List<Object[][]> result) {
                Object[][] rows;
                if (result == null) {
                    rows = Constants.EMPTY_RESULT;
                } else {
                    assert result.size() == 1;
                    rows = result.get(0);
                }

                SQLResponse response = responseBuilder.buildResponse(
                    plan.outputTypes().toArray(new DataType[plan.outputTypes().size()]),
                    outputNames,
                    rows,
                    request.creationTime());
                listener.onResponse(response);
            }

            @Override
            public void onFailure(Throwable t) {
                listener.onFailure(ExceptionHelper.transformToCrateException(t));
            }
        });
    }

    private void fallback(SQLRequest request, ActionListener<SQLResponse> listener, ParsingException ex) {
        ParsedStatement stmt;
        try {
            stmt = sqlParseService.parse(request.stmt(), request.args());
        } catch (SQLParseException e) {
            listener.onFailure(e);
            return;
        } catch (UnsupportedOperationException e) {
            listener.onFailure(Objects.firstNonNull(ex, e));
            return;
        }

        try {
            ESRequestBuilder builder = new ESRequestBuilder(stmt);
            switch (stmt.type()) {
                case CREATE_INDEX_ACTION:
                    CreateIndexRequest createIndexRequest = builder.buildCreateIndexRequest();
                    transportCreateIndexAction.execute(createIndexRequest,
                        new CreateIndexResponseListener(stmt, listener, request.creationTime()));
                    break;
                case DELETE_INDEX_ACTION:
                    DeleteIndexRequest deleteIndexRequest = builder.buildDeleteIndexRequest();
                    transportDeleteIndexAction.execute(deleteIndexRequest,
                        new DeleteIndexResponseListener(stmt, listener, request.creationTime()));
                    break;
                case CREATE_ANALYZER_ACTION:
                    ClusterUpdateSettingsRequest clusterUpdateSettingsRequest = builder.buildClusterUpdateSettingsRequest();
                    transportClusterUpdateSettingsAction.execute(clusterUpdateSettingsRequest,
                        new ClusterUpdateSettingsResponseListener(stmt, listener, request.creationTime()));
                    break;

                default:
                    listener.onFailure(ex);
            }
        } catch (Exception e) {
            if (ex == null) {
                listener.onFailure(e);
            } else {
                listener.onFailure(ex);
            }
        }
    }

    private void emptyResponse(SQLRequest request, Analysis analysis, final ActionListener<SQLResponse> listener) {
        SQLResponse response = new SQLResponse(
                analysis.outputNames().toArray(new String[analysis.outputNames().size()]),
                Constants.EMPTY_RESULT,
                0,
                request.creationTime());
        listener.onResponse(response);
    }

    private ResponseBuilder getResponseBuilder(Plan plan) {
        if (plan.expectsAffectedRows()) {
            return new AffectedRowsResponseBuilder();
        } else {
            return new RowsResponseBuilder(true);
        }
    }

    private class TransportHandler extends BaseTransportRequestHandler<SQLRequest> {

        @Override
        public SQLRequest newInstance() {
            return new SQLRequest();
        }

        @Override
        public void messageReceived(SQLRequest request, final TransportChannel channel) throws Exception {
            // no need for a threaded listener
            request.listenerThreaded(false);
            execute(request, new ActionListener<SQLResponse>() {
                @Override
                public void onResponse(SQLResponse result) {
                    try {
                        channel.sendResponse(result);
                    } catch (Throwable e) {
                        onFailure(e);
                    }
                }

                @Override
                public void onFailure(Throwable e) {
                    try {
                        channel.sendResponse(e);
                    } catch (Exception e1) {
                        logger.warn("Failed to send response for sql query", e1);
                    }
                }
            });
        }

        @Override
        public String executor() {
            return ThreadPool.Names.SAME;
        }
    }

<<<<<<< HEAD
=======
    private class CountResponseListener extends ESResponseToSQLResponseListener<CountResponse> {

        public CountResponseListener(ParsedStatement stmt,
                                     ActionListener<SQLResponse> listener,
                                     long requestStartedTime) {
            super(stmt, listener, requestStartedTime);
        }

        @Override
        public void onResponse(CountResponse response) {
            listener.onResponse(builder.buildResponse(response, requestStartedTime));
        }
    }


    private class GetResponseListener extends ESResponseToSQLResponseListener<GetResponse> {

        public GetResponseListener(ParsedStatement stmt,
                                   ActionListener<SQLResponse> listener,
                                   long requestStartedTime) {
            super(stmt, listener, requestStartedTime);
        }

        @Override
        public void onResponse(GetResponse response) {
            listener.onResponse(builder.buildResponse(response, requestStartedTime));
        }
    }

    private class MultiGetResponseListener extends ESResponseToSQLResponseListener<MultiGetResponse> {

        public MultiGetResponseListener(ParsedStatement stmt,
                                        ActionListener<SQLResponse> listener,
                                        long requestStartedTime) {
            super(stmt, listener, requestStartedTime);
        }

        @Override
        public void onResponse(MultiGetResponse response) {
            listener.onResponse(builder.buildResponse(response, requestStartedTime));
        }
    }

    private class DistributedSQLResponseListener implements ActionListener<SQLResponse> {

        private final ActionListener<SQLResponse> delegate;
        private final ParsedStatement stmt;
        private final long requestStartedTime;

        public DistributedSQLResponseListener(ParsedStatement stmt,
                                              ActionListener<SQLResponse> listener,
                                              long requestStartedTime) {
            this.stmt = stmt;
            this.delegate = listener;
            this.requestStartedTime = requestStartedTime;
        }

        @Override
        public void onResponse(SQLResponse sqlResponse) {
            sqlResponse.requestStartedTime(requestStartedTime);
            delegate.onResponse(sqlResponse);
        }

        @Override
        public void onFailure(Throwable e) {
            delegate.onFailure(ExceptionHelper.transformToCrateException(e));
        }
    }

    private class UpdateResponseListener extends ESResponseToSQLResponseListener<UpdateResponse> {

        public UpdateResponseListener(ParsedStatement stmt,
                                      ActionListener<SQLResponse> listener,
                                      long requestStartedTime) {
            super(stmt, listener, requestStartedTime);
        }

        @Override
        public void onResponse(UpdateResponse response) {
            listener.onResponse(builder.buildResponse(response, requestStartedTime));
        }

        @Override
        public void onFailure(Throwable e) {
            e = ExceptionHelper.transformToCrateException(e);
            if (e instanceof DocumentMissingException
                    || e instanceof VersionConflictEngineException) {
                listener.onResponse(builder.buildMissingDocumentResponse(requestStartedTime));
            } else {
                listener.onFailure(e);
            }
        }
    }
>>>>>>> c9ca7ebb

    private class CreateIndexResponseListener extends ESResponseToSQLResponseListener<CreateIndexResponse> {

        public CreateIndexResponseListener(ParsedStatement stmt,
                                           ActionListener<SQLResponse> listener,
                                           long requestStartedTime) {
            super(stmt, listener, requestStartedTime);
        }

        @Override
        public void onResponse(CreateIndexResponse response) {
            listener.onResponse(builder.buildResponse(response, requestStartedTime));
        }
    }

    private class DeleteIndexResponseListener extends ESResponseToSQLResponseListener<DeleteIndexResponse> {

        public DeleteIndexResponseListener(ParsedStatement stmt,
                                           ActionListener<SQLResponse> listener,
                                           long requestStartedTime) {
            super(stmt, listener, requestStartedTime);
        }

        @Override
        public void onResponse(DeleteIndexResponse response) {
            listener.onResponse(builder.buildResponse(response, requestStartedTime));
        }
    }

    private class ClusterUpdateSettingsResponseListener extends ESResponseToSQLResponseListener<ClusterUpdateSettingsResponse> {

        public ClusterUpdateSettingsResponseListener(ParsedStatement stmt,
                                                     ActionListener<SQLResponse> listener,
                                                     long requestStartedTime) {
            super(stmt, listener, requestStartedTime);
        }

        @Override
        public void onResponse(ClusterUpdateSettingsResponse response) {
            listener.onResponse(builder.buildResponse(response, requestStartedTime));
        }
    }
}<|MERGE_RESOLUTION|>--- conflicted
+++ resolved
@@ -60,11 +60,8 @@
 import org.elasticsearch.action.support.TransportAction;
 import org.elasticsearch.common.inject.Inject;
 import org.elasticsearch.common.settings.Settings;
-<<<<<<< HEAD
-=======
 import org.elasticsearch.index.engine.DocumentMissingException;
 import org.elasticsearch.index.engine.VersionConflictEngineException;
->>>>>>> c9ca7ebb
 import org.elasticsearch.threadpool.ThreadPool;
 import org.elasticsearch.transport.BaseTransportRequestHandler;
 import org.elasticsearch.transport.TransportChannel;
@@ -295,103 +292,6 @@
         }
     }
 
-<<<<<<< HEAD
-=======
-    private class CountResponseListener extends ESResponseToSQLResponseListener<CountResponse> {
-
-        public CountResponseListener(ParsedStatement stmt,
-                                     ActionListener<SQLResponse> listener,
-                                     long requestStartedTime) {
-            super(stmt, listener, requestStartedTime);
-        }
-
-        @Override
-        public void onResponse(CountResponse response) {
-            listener.onResponse(builder.buildResponse(response, requestStartedTime));
-        }
-    }
-
-
-    private class GetResponseListener extends ESResponseToSQLResponseListener<GetResponse> {
-
-        public GetResponseListener(ParsedStatement stmt,
-                                   ActionListener<SQLResponse> listener,
-                                   long requestStartedTime) {
-            super(stmt, listener, requestStartedTime);
-        }
-
-        @Override
-        public void onResponse(GetResponse response) {
-            listener.onResponse(builder.buildResponse(response, requestStartedTime));
-        }
-    }
-
-    private class MultiGetResponseListener extends ESResponseToSQLResponseListener<MultiGetResponse> {
-
-        public MultiGetResponseListener(ParsedStatement stmt,
-                                        ActionListener<SQLResponse> listener,
-                                        long requestStartedTime) {
-            super(stmt, listener, requestStartedTime);
-        }
-
-        @Override
-        public void onResponse(MultiGetResponse response) {
-            listener.onResponse(builder.buildResponse(response, requestStartedTime));
-        }
-    }
-
-    private class DistributedSQLResponseListener implements ActionListener<SQLResponse> {
-
-        private final ActionListener<SQLResponse> delegate;
-        private final ParsedStatement stmt;
-        private final long requestStartedTime;
-
-        public DistributedSQLResponseListener(ParsedStatement stmt,
-                                              ActionListener<SQLResponse> listener,
-                                              long requestStartedTime) {
-            this.stmt = stmt;
-            this.delegate = listener;
-            this.requestStartedTime = requestStartedTime;
-        }
-
-        @Override
-        public void onResponse(SQLResponse sqlResponse) {
-            sqlResponse.requestStartedTime(requestStartedTime);
-            delegate.onResponse(sqlResponse);
-        }
-
-        @Override
-        public void onFailure(Throwable e) {
-            delegate.onFailure(ExceptionHelper.transformToCrateException(e));
-        }
-    }
-
-    private class UpdateResponseListener extends ESResponseToSQLResponseListener<UpdateResponse> {
-
-        public UpdateResponseListener(ParsedStatement stmt,
-                                      ActionListener<SQLResponse> listener,
-                                      long requestStartedTime) {
-            super(stmt, listener, requestStartedTime);
-        }
-
-        @Override
-        public void onResponse(UpdateResponse response) {
-            listener.onResponse(builder.buildResponse(response, requestStartedTime));
-        }
-
-        @Override
-        public void onFailure(Throwable e) {
-            e = ExceptionHelper.transformToCrateException(e);
-            if (e instanceof DocumentMissingException
-                    || e instanceof VersionConflictEngineException) {
-                listener.onResponse(builder.buildMissingDocumentResponse(requestStartedTime));
-            } else {
-                listener.onFailure(e);
-            }
-        }
-    }
->>>>>>> c9ca7ebb
-
     private class CreateIndexResponseListener extends ESResponseToSQLResponseListener<CreateIndexResponse> {
 
         public CreateIndexResponseListener(ParsedStatement stmt,

--- conflicted
+++ resolved
@@ -264,12 +264,10 @@
      */
     @Test
     public void testImportRelativeFilename() throws Exception {
-<<<<<<< HEAD
-        String node2 = setUpSecondNode();
+
+        setUpSecondNode();
         wipeIndices("users");
-=======
-        setUpSecondNode();
->>>>>>> a7a170b8
+
         // create sample data
         prepareCreate("users").setSettings(
             ImmutableSettings.builder().loadFromClasspath("/essetup/settings/test_b.json").build()
